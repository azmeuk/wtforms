import decimal

from wtforms import fields, widgets
from wtforms.validators import u

class ReferencePropertyField(fields.SelectFieldBase):
    """
    A field for ``db.ReferenceProperty``. The list items are rendered in a
    select.

    :param reference_class:
        A db.Model class which will be used to generate the default query
        to make the list of items. If this is not specified, The `query`
        property must be overridden before validation.
    :param label_attr:
        If specified, use this attribute on the model class as the label
        associated with each option. Otherwise, the model object's
        `__str__` or `__unicode__` will be used.
    :param allow_blank:
        If set to true, a blank choice will be added to the top of the list
        to allow `None` to be chosen.
    :param blank_text:
        Use this to override the default blank option's label.
    """
    widget = widgets.Select()

<<<<<<< HEAD
    def __init__(self, label=u(''), validators=None, reference_class=None,
                 label_attr=None, allow_blank=False, blank_text=u(''), **kwargs):
=======
    def __init__(self, label=None, validators=None, reference_class=None,
                 label_attr=None, allow_blank=False, blank_text=u'', **kwargs):
>>>>>>> fd0f773d
        super(ReferencePropertyField, self).__init__(label, validators,
                                                     **kwargs)
        self.label_attr = label_attr
        self.allow_blank = allow_blank
        self.blank_text = blank_text
        self._set_data(None)
        if reference_class is not None:
            self.query = reference_class.all()

    def _get_data(self):
        if self._formdata is not None:
            for obj in self.query:
                if str(obj.key()) == self._formdata:
                    self._set_data(obj)
                    break
        return self._data

    def _set_data(self, data):
        self._data = data
        self._formdata = None

    data = property(_get_data, _set_data)

    def iter_choices(self):
        if self.allow_blank:
            yield (u('__None'), self.blank_text, self.data is None)

        for obj in self.query:
            key = str(obj.key())
            label = self.label_attr and getattr(obj, self.label_attr) or obj
            yield (key, label, self.data and ( self.data.key( ) == obj.key() ) )

    def process_formdata(self, valuelist):
        if valuelist:
            if valuelist[0] == '__None':
                self.data = None
            else:
                self._data = None
                self._formdata = valuelist[0]

    def pre_validate(self, form):
        if not self.allow_blank or self.data is not None:
            for obj in self.query:
                if str(self.data.key()) == str(obj.key()):
                    break
            else:
                raise ValueError(self.gettext(u('Not a valid choice')))


class StringListPropertyField(fields.TextAreaField):
    """
    A field for ``db.StringListProperty``. The list items are rendered in a
    textarea.
    """
    def _value(self):
        if self.raw_data:
            return self.raw_data[0]
        else:
            return self.data and unicode("\n".join(self.data)) or u('')

    def process_formdata(self, valuelist):
        if valuelist:
            try:
                self.data = valuelist[0].splitlines()
            except ValueError:
                raise ValueError(self.gettext(u('Not a valid list')))


class GeoPtPropertyField(fields.TextField):

    def process_formdata(self, valuelist):
        if valuelist:
            try:
                lat, lon = valuelist[0].split(',')
                self.data = u('%s,%s') % (decimal.Decimal(lat.strip()), decimal.Decimal(lon.strip()),)
            except (decimal.InvalidOperation, ValueError):
                raise ValueError(u('Not a valid coordinate location'))<|MERGE_RESOLUTION|>--- conflicted
+++ resolved
@@ -24,13 +24,8 @@
     """
     widget = widgets.Select()
 
-<<<<<<< HEAD
-    def __init__(self, label=u(''), validators=None, reference_class=None,
+    def __init__(self, label=None, validators=None, reference_class=None,
                  label_attr=None, allow_blank=False, blank_text=u(''), **kwargs):
-=======
-    def __init__(self, label=None, validators=None, reference_class=None,
-                 label_attr=None, allow_blank=False, blank_text=u'', **kwargs):
->>>>>>> fd0f773d
         super(ReferencePropertyField, self).__init__(label, validators,
                                                      **kwargs)
         self.label_attr = label_attr
@@ -61,7 +56,7 @@
         for obj in self.query:
             key = str(obj.key())
             label = self.label_attr and getattr(obj, self.label_attr) or obj
-            yield (key, label, self.data and ( self.data.key( ) == obj.key() ) )
+            yield (key, label, self.data and (self.data.key() == obj.key()))
 
     def process_formdata(self, valuelist):
         if valuelist:
