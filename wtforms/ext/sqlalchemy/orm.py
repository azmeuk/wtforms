--- conflicted
+++ resolved
@@ -197,16 +197,6 @@
         field_args['validators'].append(validators.IPAddress())
         return f.TextField(**field_args)
 
-<<<<<<< HEAD
-    @converts('MANYTOMANY', 'ONETOMANY')
-    def conv_ManyToMany(self, field_args, **extra):
-        return QuerySelectMultipleField(**field_args)
-
-    @converts('MANYTOONE')
-    def conv_ManyToOne(self, field_args, **extra):
-        return QuerySelectField(**field_args)
-
-=======
     @converts('dialects.postgresql.base.MACADDR')
     def conv_PGMacaddr(self, field_args, **extra):
         field_args.setdefault('label', u'MAC Address')
@@ -218,7 +208,15 @@
         field_args.setdefault('label', u'UUID')
         field_args['validators'].append(validators.UUID())
         return f.TextField(**field_args)
->>>>>>> d21c4873
+
+    @converts('MANYTOONE')
+    def conv_ManyToOne(self, field_args, **extra):
+        return QuerySelectField(**field_args)
+
+    @converts('MANYTOMANY', 'ONETOMANY')
+    def conv_ManyToMany(self, field_args, **extra):
+        return QuerySelectMultipleField(**field_args)
+
 
 def model_fields(model, db_session, only=None, exclude=None, field_args=None,
     converter=None):
