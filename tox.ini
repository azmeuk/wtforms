[tox]
envlist =
<<<<<<< HEAD
    py{38,37,36,py3}
    stylecheck
    docs-html
    coverage-report
=======
    py{38,37,36,35,27,py3}
    docs
skip_missing_interpreters = true
>>>>>>> 910e879c

[testenv]
passenv = LANG
deps =
    pytest
    coverage
    babel
<<<<<<< HEAD
    email_validator
commands =
    coverage run -p -m pytest {posargs}

[testenv:docs-html]
deps =
    sphinx
    sphinx-issues
commands = sphinx-build -W -b html -d {envtmpdir}/doctrees docs {envtmpdir}/html

[testenv:docs-linkcheck]
deps =
    sphinx
    sphinx-issues
commands = sphinx-build -W -b linkcheck -d {envtmpdir}/doctrees docs {envtmpdir}/linkcheck

[testenv:coverage-report]
deps = coverage
skip_install = True
commands =
    coverage combine
    coverage report
    coverage html

[testenv:coveralls]
passenv = CI TRAVIS TRAVIS_*
deps = coveralls
skip_install = True
commands =
    coverage combine
    coverage report
    coveralls

[testenv:stylecheck]
basepython = python3.8
deps =
    black
    flake8
    flake8-bugbear
commands =
    black --check src tests docs setup.py
    flake8 src tests docs setup.py
=======
    sqlalchemy
    python-dateutil
    django<1.7
    django-localflavor<3
    email_validator
    py27: ipaddress
    pypy: ipaddress
commands =
    python setup.py compile_catalog
    coverage run tests/runtests.py --with-pep8

[testenv:docs]
deps = -r docs/requirements.txt
commands = sphinx-build -W -b html -d {envtmpdir}/doctrees docs {envtmpdir}/html
>>>>>>> 910e879c
<|MERGE_RESOLUTION|>--- conflicted
+++ resolved
@@ -1,15 +1,9 @@
 [tox]
 envlist =
-<<<<<<< HEAD
     py{38,37,36,py3}
-    stylecheck
-    docs-html
-    coverage-report
-=======
-    py{38,37,36,35,27,py3}
+    style
     docs
 skip_missing_interpreters = true
->>>>>>> 910e879c
 
 [testenv]
 passenv = LANG
@@ -17,41 +11,25 @@
     pytest
     coverage
     babel
-<<<<<<< HEAD
     email_validator
+    -r docs/requirements.txt
 commands =
-    coverage run -p -m pytest {posargs}
+    coverage run -m pytest {posargs}
 
-[testenv:docs-html]
-deps =
-    sphinx
-    sphinx-issues
+[testenv:docs]
+deps = -r docs/requirements.txt
 commands = sphinx-build -W -b html -d {envtmpdir}/doctrees docs {envtmpdir}/html
 
-[testenv:docs-linkcheck]
-deps =
-    sphinx
-    sphinx-issues
-commands = sphinx-build -W -b linkcheck -d {envtmpdir}/doctrees docs {envtmpdir}/linkcheck
-
-[testenv:coverage-report]
-deps = coverage
-skip_install = True
-commands =
-    coverage combine
-    coverage report
-    coverage html
-
-[testenv:coveralls]
+[testenv:coverage-ci]
 passenv = CI TRAVIS TRAVIS_*
 deps = coveralls
-skip_install = True
+skip_install = true
 commands =
     coverage combine
     coverage report
     coveralls
 
-[testenv:stylecheck]
+[testenv:style]
 basepython = python3.8
 deps =
     black
@@ -59,20 +37,4 @@
     flake8-bugbear
 commands =
     black --check src tests docs setup.py
-    flake8 src tests docs setup.py
-=======
-    sqlalchemy
-    python-dateutil
-    django<1.7
-    django-localflavor<3
-    email_validator
-    py27: ipaddress
-    pypy: ipaddress
-commands =
-    python setup.py compile_catalog
-    coverage run tests/runtests.py --with-pep8
-
-[testenv:docs]
-deps = -r docs/requirements.txt
-commands = sphinx-build -W -b html -d {envtmpdir}/doctrees docs {envtmpdir}/html
->>>>>>> 910e879c
+    flake8 src tests docs setup.py