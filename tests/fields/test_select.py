import pytest
from tests.common import DummyPostData

from wtforms import validators
from wtforms import widgets
from wtforms.fields import SelectField
from wtforms.form import Form


def make_form(name="F", **fields):
    return type(str(name), (Form,), fields)


def test_select_field_copies_choices():
    class F(Form):
        items = SelectField(choices=[])

        def __init__(self, *args, **kwargs):
            super().__init__(*args, **kwargs)

        def add_choice(self, choice):
            self.items.choices.append((choice, choice))

    f1 = F()
    f2 = F()

    f1.add_choice("a")
    f2.add_choice("b")

    assert f1.items.choices == [("a", "a")]
    assert f2.items.choices == [("b", "b")]
    assert f1.items.choices is not f2.items.choices


class F(Form):
    a = SelectField(choices=[("a", "hello"), ("btest", "bye")], default="a")
    b = SelectField(
        choices=[(1, "Item 1"), (2, "Item 2")],
        coerce=int,
        option_widget=widgets.TextInput(),
    )


def test_defaults():
    form = F()
    assert form.a.data == "a"
    assert form.b.data is None
    assert form.validate() is False
    assert form.a() == (
        '<select id="a" name="a"><option selected value="a">hello</option>'
        '<option value="btest">bye</option></select>'
    )
    assert form.b() == (
        '<select id="b" name="b"><option value="1">Item 1</option>'
        '<option value="2">Item 2</option></select>'
    )


def test_with_data():
    form = F(DummyPostData(a=["btest"]))
    assert form.a.data == "btest"
    assert form.a() == (
        '<select id="a" name="a"><option value="a">hello</option>'
        '<option selected value="btest">bye</option></select>'
    )


def test_value_coercion():
    form = F(DummyPostData(b=["2"]))
    assert form.b.data == 2
    assert form.b.validate(form)
    form = F(DummyPostData(b=["b"]))
    assert form.b.data is None
    assert not form.b.validate(form)


def test_iterable_options():
    form = F()
    first_option = list(form.a)[0]
    assert isinstance(first_option, form.a._Option)
    assert list(str(x) for x in form.a) == [
        '<option selected value="a">hello</option>',
        '<option value="btest">bye</option>',
    ]
    assert isinstance(first_option.widget, widgets.Option)
    assert isinstance(list(form.b)[0].widget, widgets.TextInput)
    assert (
        first_option(disabled=True)
        == '<option disabled selected value="a">hello</option>'
    )


def test_default_coerce():
    F = make_form(a=SelectField(choices=[("a", "Foo")]))
    form = F(DummyPostData(a=[]))
    assert not form.validate()
    assert form.a.data is None
    assert len(form.a.errors) == 1
    assert form.a.errors[0] == "Not a valid choice."


def test_validate_choices():
    F = make_form(a=SelectField(choices=[("a", "Foo")]))
    form = F(DummyPostData(a=["b"]))
    assert not form.validate()
    assert form.a.data == "b"
    assert len(form.a.errors) == 1
    assert form.a.errors[0] == "Not a valid choice."


def test_validate_choices_when_empty():
    F = make_form(a=SelectField(choices=[]))
    form = F(DummyPostData(a=["b"]))
    assert not form.validate()
    assert form.a.data == "b"
    assert len(form.a.errors) == 1
    assert form.a.errors[0] == "Not a valid choice."


def test_validate_choices_when_none():
    F = make_form(a=SelectField())
    form = F(DummyPostData(a="b"))
    with pytest.raises(TypeError, match="Choices cannot be None"):
        form.validate()


def test_dont_validate_choices():
    F = make_form(a=SelectField(choices=[("a", "Foo")], validate_choice=False))
    form = F(DummyPostData(a=["b"]))
    assert form.validate()
    assert form.a.data == "b"
    assert len(form.a.errors) == 0


def test_choice_shortcut():
    F = make_form(a=SelectField(choices=["foo", "bar"], validate_choice=False))
    form = F(a="bar")
    assert '<option value="foo">foo</option>' in form.a()
    

def test_choice_shortcut_post():
    F = make_form(a=SelectField(choices=["foo", "bar"]))
    form = F(DummyPostData(a=["foo"]))
    assert form.validate()
    assert form.a.data == "foo"
    assert len(form.a.errors) == 0


@pytest.mark.parametrize("choices", [[], None, {}])
def test_empty_choice(choices):
    F = make_form(a=SelectField(choices=choices, validate_choice=False))
    form = F(a="bar")
    assert form.a() == '<select id="a" name="a"></select>'


def test_callable_choices():
    def choices():
        return ["foo", "bar"]

    F = make_form(a=SelectField(choices=choices))
    form = F(a="bar")

    assert list(str(x) for x in form.a) == [
        '<option value="foo">foo</option>',
        '<option selected value="bar">bar</option>',
    ]

<<<<<<< HEAD
def test_optgroup():
    F = make_form(a=SelectField(choices={"hello": [("a", "Foo")]}))
    form = F(a="a")

    assert '<optgroup label="hello"><option selected value="a">Foo</option></optgroup>' in form.a()
    assert form.a.choices == [("a", "Foo")]

def test_optgroup_shortcut():
    F = make_form(a=SelectField(choices={"hello": ["foo", "bar"]}))
    form = F(a="bar")

    assert '<optgroup label="hello"><option value="foo">foo</option><option selected value="bar">bar</option></optgroup>' in form.a()
    assert form.a.choices == ["foo", "bar"]

@pytest.mark.parametrize("choices", [[], ()])
def test_empty_optgroup(choices):
    F = make_form(a=SelectField(choices={"hello": choices}))
    form = F(a="bar")
    assert '<optgroup label="hello"></optgroup>' in form.a()
    assert form.a.choices == []
=======

def test_requried_flag():
    F = make_form(
        c=SelectField(
            choices=[("a", "hello"), ("b", "bye")],
            validators=[validators.InputRequired()],
        )
    )
    form = F(DummyPostData(c="a"))
    assert form.c() == (
        '<select id="c" name="c" required>'
        '<option selected value="a">hello</option>'
        '<option value="b">bye</option>'
        "</select>"
    )


def test_required_validator():
    F = make_form(
        c=SelectField(
            choices=[("a", "hello"), ("b", "bye")],
            validators=[validators.InputRequired()],
        )
    )
    form = F(DummyPostData(c="b"))
    assert form.validate()
    assert form.c.errors == []
    form = F()
    assert form.validate() is False
    assert form.c.errors == ["This field is required."]


def test_render_kw_preserved():
    F = make_form(
        a=SelectField(choices=[("foo"), ("bar")], render_kw=dict(disabled=True))
    )
    form = F()
    assert form.a() == (
        '<select disabled id="a" name="a">'
        '<option value="foo">foo</option>'
        '<option value="bar">bar</option>'
        "</select>"
    )
>>>>>>> a55be54c
<|MERGE_RESOLUTION|>--- conflicted
+++ resolved
@@ -165,29 +165,6 @@
         '<option selected value="bar">bar</option>',
     ]
 
-<<<<<<< HEAD
-def test_optgroup():
-    F = make_form(a=SelectField(choices={"hello": [("a", "Foo")]}))
-    form = F(a="a")
-
-    assert '<optgroup label="hello"><option selected value="a">Foo</option></optgroup>' in form.a()
-    assert form.a.choices == [("a", "Foo")]
-
-def test_optgroup_shortcut():
-    F = make_form(a=SelectField(choices={"hello": ["foo", "bar"]}))
-    form = F(a="bar")
-
-    assert '<optgroup label="hello"><option value="foo">foo</option><option selected value="bar">bar</option></optgroup>' in form.a()
-    assert form.a.choices == ["foo", "bar"]
-
-@pytest.mark.parametrize("choices", [[], ()])
-def test_empty_optgroup(choices):
-    F = make_form(a=SelectField(choices={"hello": choices}))
-    form = F(a="bar")
-    assert '<optgroup label="hello"></optgroup>' in form.a()
-    assert form.a.choices == []
-=======
-
 def test_requried_flag():
     F = make_form(
         c=SelectField(
@@ -230,4 +207,27 @@
         '<option value="bar">bar</option>'
         "</select>"
     )
->>>>>>> a55be54c
+
+
+def test_optgroup():
+    F = make_form(a=SelectField(choices={"hello": [("a", "Foo")]}))
+    form = F(a="a")
+
+    assert '<optgroup label="hello"><option selected value="a">Foo</option></optgroup>' in form.a()
+    assert form.a.choices == [("a", "Foo")]
+
+
+def test_optgroup_shortcut():
+    F = make_form(a=SelectField(choices={"hello": ["foo", "bar"]}))
+    form = F(a="bar")
+
+    assert '<optgroup label="hello"><option value="foo">foo</option><option selected value="bar">bar</option></optgroup>' in form.a()
+    assert form.a.choices == ["foo", "bar"]
+
+
+@pytest.mark.parametrize("choices", [[], ()])
+def test_empty_optgroup(choices):
+    F = make_form(a=SelectField(choices={"hello": choices}))
+    form = F(a="bar")
+    assert '<optgroup label="hello"></optgroup>' in form.a()
+    assert form.a.choices == []