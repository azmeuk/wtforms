#!/usr/bin/env python
import sys, os
TESTS_DIR = os.path.realpath(os.path.join(os.path.dirname(__file__), '..'))
sys.path.insert(0, TESTS_DIR)

##########################################################################
# -- Django Initialization
# 
# Unfortunately, we cannot do this in the setUp for a test case, as the
# settings.configure method cannot be called more than once, and we cannot
# control the order in which tests are run, so making a throwaway test won't
# work either.

from django.conf import settings
settings.configure(INSTALLED_APPS=['ext_django', 'wtforms.ext.django'], DATABASE_ENGINE='sqlite3', TEST_DATABASE_NAME=':memory:')

from django.db import connection
connection.creation.create_test_db(verbosity=0)

# -- End hacky Django initialization

from django.template import Context, Template
from django.test import TestCase as DjangoTestCase
from ext_django import models as test_models 
from unittest import TestCase
from wtforms import Form, fields, validators
from wtforms.ext.django.orm import model_form
from wtforms.ext.django.fields import QuerySetSelectField, ModelSelectField

def contains_validator(field, v_type):
    for v in field.validators:
        if isinstance(v, v_type):
            return True
    return False

def lazy_select(field, **kwargs):
    output = []
    for val, label, selected in field.iter_choices():
        s = selected and u('Y') or u('N')
        output.append(u('%s:%s:%s') % (s, unicode(val), unicode(label)))
    return tuple(output)

class DummyPostData(dict):
    def getlist(self, key):
        return self[key]

class TemplateTagsTest(TestCase):
    load_tag = u('{% load wtforms %}')

    class F(Form):
        a = fields.TextField(u('I r label'))
        b = fields.SelectField(choices=[('a', 'hi'), ('b', 'bai')])

    def _render(self, source):
        t = Template(self.load_tag + source)
        return t.render(Context({'form': self.F(), 'a': self.F().a,  'someclass': "CLASSVAL>!"}))

    def test_simple_print(self):
<<<<<<< HEAD
        self.assertEqual(self._render(u('{% autoescape off %}{{ form.a }}{% endautoescape %}')), u('<input id="a" name="a" type="text" value="" />'))
        self.assertEqual(self._render(u('{% autoescape off %}{{ form.a.label }}{% endautoescape %}')), u('<label for="a">I r label</label>'))

    def test_form_field(self):
        self.assertEqual(self._render(u('{% form_field form.a %}')), u('<input id="a" name="a" type="text" value="" />'))
        self.assertEqual(self._render(u('{% form_field a class=someclass onclick="alert()" %}')), 
                         u('<input class="CLASSVAL&gt;!" id="a" name="a" onclick="alert()" type="text" value="" />'))
=======
        self.assertEqual(self._render(u'{% autoescape off %}{{ form.a }}{% endautoescape %}'), u'<input id="a" name="a" type="text" value="">')
        #self.assertEqual(self._render(u'{% autoescape off %}{{ form.a.label }}{% endautoescape %}'), u'<label for="a">I r label</label>')

    def test_form_field(self):
        self.assertEqual(self._render(u'{% form_field form.a %}'), u'<input id="a" name="a" type="text" value="">')
        self.assertEqual(self._render(u'{% form_field a class=someclass onclick="alert()" %}'), 
                         u'<input class="CLASSVAL&gt;!" id="a" name="a" onclick="alert()" type="text" value="">')
>>>>>>> fd0f773d

class ModelFormTest(TestCase):
    F = model_form(test_models.User, exclude=['id'], field_args = {
        'posts': {
            'validators': [validators.NumberRange(min=4, max=7)],
            'description': 'Test'
        }
    })
    form = F()
    form_with_pk = model_form(test_models.User)()

    def test_form_sanity(self):
        self.assertEqual(self.F.__name__, 'UserForm')
        self.assertEqual(len([x for x in self.form]), 13)
        self.assertEqual(len([x for x in self.form_with_pk]), 14)

    def test_label(self):
        self.assertEqual(self.form.reg_ip.label.text, 'IP Addy')
        self.assertEqual(self.form.posts.label.text, 'posts')

    def test_description(self):
        self.assertEqual(self.form.birthday.description, 'Teh Birthday')

    def test_max_length(self):
        self.assert_(contains_validator(self.form.username, validators.Length))
        self.assert_(not contains_validator(self.form.posts, validators.Length))

    def test_optional(self):
        self.assert_(contains_validator(self.form.email, validators.Optional))

    def test_simple_fields(self):
        self.assertEqual(type(self.form.file), fields.FileField)
        self.assertEqual(type(self.form.file2), fields.FileField)
        self.assertEqual(type(self.form_with_pk.id), fields.IntegerField)
        self.assertEqual(type(self.form.slug), fields.TextField)
        self.assertEqual(type(self.form.birthday), fields.DateField)

    def test_custom_converters(self):
        self.assertEqual(type(self.form.email), fields.TextField)
        self.assert_(contains_validator(self.form.email, validators.Email))
        self.assertEqual(type(self.form.reg_ip), fields.TextField)
        self.assert_(contains_validator(self.form.reg_ip, validators.IPAddress))
        self.assertEqual(type(self.form.group_id), ModelSelectField)

    def test_us_states(self):
        self.assert_(len(self.form.state.choices) >= 50)

    def test_field_args(self):
        self.assert_(contains_validator(self.form.posts, validators.NumberRange))
        self.assertEqual(self.form.posts.description, 'Test')

class QuerySetSelectFieldTest(DjangoTestCase):
    fixtures = ['ext_django.json']

    def setUp(self):
        from django.core.management import call_command
        self.queryset = test_models.Group.objects.all()
        class F(Form):
            a = QuerySetSelectField(allow_blank=True, get_label='name', widget=lazy_select)
            b = QuerySetSelectField(queryset=self.queryset, widget=lazy_select)

        self.F = F

    def test_queryset_freshness(self):
        form = self.F()
        self.assert_(form.b.queryset is not self.queryset)

    def test_with_data(self):
        form = self.F()
        form.a.queryset = self.queryset[1:]
        self.assertEqual(form.a(), (u('Y:__None:'), 'N:2:Admins'))
        self.assertEqual(form.a.data, None)
        self.assertEqual(form.a.validate(form), True)
        self.assertEqual(form.b.validate(form), False)
        form.b.data = test_models.Group.objects.get(pk=1)
        self.assertEqual(form.b.validate(form), True)
        self.assertEqual(form.b(), (u('Y:1:Users(1)', 'N:2:Admins(2)')))

    def test_formdata(self):
        form = self.F(DummyPostData(a=['1'], b=['3']))
        form.a.queryset = self.queryset[1:]
        self.assertEqual(form.a.data, None)
        self.assertEqual(form.a.validate(form), True)
        self.assertEqual(form.b.data, None)
        self.assertEqual(form.b.validate(form), False)
        form = self.F(DummyPostData(b=[2]))
        self.assertEqual(form.b.data.pk, 2)
        self.assertEqual(form.b.validate(form), True)


class ModelSelectFieldTest(DjangoTestCase):
    fixtures = ['ext_django.json']

    class F(Form):
        a = ModelSelectField(model=test_models.Group, widget=lazy_select)

    def test(self):
        form = self.F()
        self.assertEqual(form.a(), (u('N:1:Users(1)', 'N:2:Admins(2)')))


if __name__ == '__main__':
    import unittest
    unittest.main()<|MERGE_RESOLUTION|>--- conflicted
+++ resolved
@@ -56,23 +56,13 @@
         return t.render(Context({'form': self.F(), 'a': self.F().a,  'someclass': "CLASSVAL>!"}))
 
     def test_simple_print(self):
-<<<<<<< HEAD
-        self.assertEqual(self._render(u('{% autoescape off %}{{ form.a }}{% endautoescape %}')), u('<input id="a" name="a" type="text" value="" />'))
-        self.assertEqual(self._render(u('{% autoescape off %}{{ form.a.label }}{% endautoescape %}')), u('<label for="a">I r label</label>'))
+        self.assertEqual(self._render(u('{% autoescape off %}{{ form.a }}{% endautoescape %}')), u('<input id="a" name="a" type="text" value="">'))
+        #self.assertEqual(self._render(u('{% autoescape off %}{{ form.a.label }}{% endautoescape %}')), u('<label for="a">I r label</label>'))
 
     def test_form_field(self):
-        self.assertEqual(self._render(u('{% form_field form.a %}')), u('<input id="a" name="a" type="text" value="" />'))
+        self.assertEqual(self._render(u('{% form_field form.a %}')), u('<input id="a" name="a" type="text" value="">'))
         self.assertEqual(self._render(u('{% form_field a class=someclass onclick="alert()" %}')), 
-                         u('<input class="CLASSVAL&gt;!" id="a" name="a" onclick="alert()" type="text" value="" />'))
-=======
-        self.assertEqual(self._render(u'{% autoescape off %}{{ form.a }}{% endautoescape %}'), u'<input id="a" name="a" type="text" value="">')
-        #self.assertEqual(self._render(u'{% autoescape off %}{{ form.a.label }}{% endautoescape %}'), u'<label for="a">I r label</label>')
-
-    def test_form_field(self):
-        self.assertEqual(self._render(u'{% form_field form.a %}'), u'<input id="a" name="a" type="text" value="">')
-        self.assertEqual(self._render(u'{% form_field a class=someclass onclick="alert()" %}'), 
-                         u'<input class="CLASSVAL&gt;!" id="a" name="a" onclick="alert()" type="text" value="">')
->>>>>>> fd0f773d
+                         u('<input class="CLASSVAL&gt;!" id="a" name="a" onclick="alert()" type="text" value="">'))
 
 class ModelFormTest(TestCase):
     F = model_form(test_models.User, exclude=['id'], field_args = {
@@ -97,11 +87,11 @@
         self.assertEqual(self.form.birthday.description, 'Teh Birthday')
 
     def test_max_length(self):
-        self.assert_(contains_validator(self.form.username, validators.Length))
-        self.assert_(not contains_validator(self.form.posts, validators.Length))
+        self.assertTrue(contains_validator(self.form.username, validators.Length))
+        self.assertTrue(not contains_validator(self.form.posts, validators.Length))
 
     def test_optional(self):
-        self.assert_(contains_validator(self.form.email, validators.Optional))
+        self.assertTrue(contains_validator(self.form.email, validators.Optional))
 
     def test_simple_fields(self):
         self.assertEqual(type(self.form.file), fields.FileField)
@@ -112,16 +102,16 @@
 
     def test_custom_converters(self):
         self.assertEqual(type(self.form.email), fields.TextField)
-        self.assert_(contains_validator(self.form.email, validators.Email))
+        self.assertTrue(contains_validator(self.form.email, validators.Email))
         self.assertEqual(type(self.form.reg_ip), fields.TextField)
-        self.assert_(contains_validator(self.form.reg_ip, validators.IPAddress))
+        self.assertTrue(contains_validator(self.form.reg_ip, validators.IPAddress))
         self.assertEqual(type(self.form.group_id), ModelSelectField)
 
     def test_us_states(self):
-        self.assert_(len(self.form.state.choices) >= 50)
+        self.assertTrue(len(self.form.state.choices) >= 50)
 
     def test_field_args(self):
-        self.assert_(contains_validator(self.form.posts, validators.NumberRange))
+        self.assertTrue(contains_validator(self.form.posts, validators.NumberRange))
         self.assertEqual(self.form.posts.description, 'Test')
 
 class QuerySetSelectFieldTest(DjangoTestCase):
@@ -138,7 +128,7 @@
 
     def test_queryset_freshness(self):
         form = self.F()
-        self.assert_(form.b.queryset is not self.queryset)
+        self.assertTrue(form.b.queryset is not self.queryset)
 
     def test_with_data(self):
         form = self.F()
