#!/usr/bin/env python

from sqlalchemy import create_engine, ForeignKey
from sqlalchemy.schema import MetaData, Table, Column
from sqlalchemy.types import String, Integer, Date
from sqlalchemy.orm import sessionmaker, relationship, backref
from sqlalchemy.ext.declarative import declarative_base

from unittest import TestCase

from wtforms.ext.sqlalchemy.fields import QuerySelectField, QuerySelectMultipleField
from wtforms.form import Form
<<<<<<< HEAD
from wtforms.fields import TextField
from wtforms.ext.sqlalchemy.orm import model_form
from wtforms.validators import Optional, Required, Length
from wtforms.ext.sqlalchemy.validators import Unique

=======
from wtforms.validators import u, unicode
>>>>>>> ef16c6a7

class LazySelect(object):
    def __call__(self, field, **kwargs):
        return list((val, unicode(label), selected) for val, label, selected in field.iter_choices())

class DummyPostData(dict):
    def getlist(self, key):
        return self[key]

class Base(object):
    def __init__(self, **kwargs):
        for k, v in kwargs.items():
            setattr(self, k, v)

class TestBase(TestCase):
    def _do_tables(self, mapper, engine):
        metadata = MetaData()

        test_table = Table('test', metadata,
            Column('id', Integer, primary_key=True, nullable=False),
            Column('name', String, nullable=False),
        )

        pk_test_table = Table('pk_test', metadata,
            Column('foobar', String, primary_key=True, nullable=False),
            Column('baz', String, nullable=False),
        )

        Test = type('Test', (Base, ), {})
        PKTest = type('PKTest', (Base, ), {
            '__unicode__': lambda x: x.baz,
            '__str__': lambda x: x.baz,
        })

        mapper(Test, test_table, order_by=[test_table.c.name])
        mapper(PKTest, pk_test_table, order_by=[pk_test_table.c.baz])
        self.Test = Test
        self.PKTest = PKTest

        metadata.create_all(bind=engine)

    def _fill(self, sess):
        for i, n in [(1, 'apple'),(2, 'banana')]:
            s = self.Test(id=i, name=n)
            p = self.PKTest(foobar='hello%s' % (i, ), baz=n)
            sess.add(s)
            sess.add(p)
        sess.flush()
        sess.commit()


class QuerySelectFieldTest(TestBase):
    def setUp(self):
        engine = create_engine('sqlite:///:memory:', echo=False)
        self.Session = sessionmaker(bind=engine)
        from sqlalchemy.orm import mapper
        self._do_tables(mapper, engine)

    def test_without_factory(self):
        sess = self.Session()
        self._fill(sess)
        class F(Form):
            a = QuerySelectField(get_label='name', widget=LazySelect(), get_pk=lambda x: x.id)
        form = F(DummyPostData(a=['1']))
        form.a.query = sess.query(self.Test)
        self.assertTrue(form.a.data is not None)
        self.assertEqual(form.a.data.id, 1)
        self.assertEqual(form.a(), [(u('1'), 'apple', True), (u('2'), 'banana', False)])
        self.assertTrue(form.validate())

    def test_with_query_factory(self):
        sess = self.Session()
        self._fill(sess)

        class F(Form):
            a = QuerySelectField(get_label=(lambda model: model.name), query_factory=lambda:sess.query(self.Test), widget=LazySelect())
            b = QuerySelectField(allow_blank=True, query_factory=lambda:sess.query(self.PKTest), widget=LazySelect())

        form = F()
        self.assertEqual(form.a.data, None)
        self.assertEqual(form.a(), [(u('1'), 'apple', False), (u('2'), 'banana', False)])
        self.assertEqual(form.b.data, None)
        self.assertEqual(form.b(), [(u('__None'), '', True), (u('hello1'), 'apple', False), (u('hello2'), 'banana', False)])
        self.assertTrue(not form.validate())

        form = F(DummyPostData(a=[u('1')], b=[u('hello2')]))
        self.assertEqual(form.a.data.id, 1)
        self.assertEqual(form.a(), [(u('1'), 'apple', True), (u('2'), 'banana', False)])
        self.assertEqual(form.b.data.baz, 'banana')
        self.assertEqual(form.b(), [(u('__None'), '', False), (u('hello1'), 'apple', False), (u('hello2'), 'banana', True)])
        self.assertTrue(form.validate())

        # Make sure the query iQuerySelectMultipleFields cached
        sess.add(self.Test(id=3, name='meh'))
        sess.flush()
        sess.commit()
        self.assertEqual(form.a(), [(u('1'), 'apple', True), (u('2'), 'banana', False)])
        form.a._object_list = None
        self.assertEqual(form.a(), [(u('1'), 'apple', True), (u('2'), 'banana', False), (u('3'), 'meh', False)])


class QuerySelectMultipleFieldTest(TestBase):
    def setUp(self):
        from sqlalchemy.orm import mapper
        engine = create_engine('sqlite:///:memory:', echo=False)
        Session = sessionmaker(bind=engine)
        self._do_tables(mapper, engine)
        self.sess = Session()
        self._fill(self.sess)

    class F(Form):
        a = QuerySelectMultipleField(get_label='name', widget=LazySelect())

    def test_unpopulated_default(self):
        form = self.F()
        self.assertEqual([], form.a.data)

    def test_single_value_without_factory(self):
        form = self.F(DummyPostData(a=['1']))
        form.a.query = self.sess.query(self.Test)
        self.assertEqual([1], [v.id for v in form.a.data])
        self.assertEqual(form.a(), [(u('1'), 'apple', True), (u('2'), 'banana', False)])
        self.assertTrue(form.validate())

    def test_multiple_values_without_query_factory(self):
        form = self.F(DummyPostData(a=['1', '2']))
        form.a.query = self.sess.query(self.Test)
        self.assertEqual([1, 2], [v.id for v in form.a.data])
        self.assertEqual(form.a(), [(u('1'), 'apple', True), (u('2'), 'banana', True)])
        self.assertTrue(form.validate())

        form = self.F(DummyPostData(a=['1', '3']))
        form.a.query = self.sess.query(self.Test)
        self.assertEqual([x.id for x in form.a.data], [1])
        self.assertTrue(not form.validate())

    def test_single_default_value(self):
        first_test = self.sess.query(self.Test).get(2)
        class F(Form):
            a = QuerySelectMultipleField(get_label='name', default=[first_test],
                widget=LazySelect(), query_factory=lambda: self.sess.query(self.Test))
        form = F()
        self.assertEqual([v.id for v in form.a.data], [2])
        self.assertEqual(form.a(), [(u('1'), 'apple', False), (u('2'), 'banana', True)])
        self.assertTrue(form.validate())


class ModelFormTest(TestCase):
    def setUp(self):
        Model = declarative_base()

        student_course = Table(
            'student_course', Model.metadata,
            Column('student_id', Integer, ForeignKey('student.id')),
            Column('course_id', Integer, ForeignKey('course.id'))
        )

        class Course(Model):
            __tablename__ = "course"
            id = Column(Integer, primary_key=True)
            name = Column(String(255), nullable=False)

        class School(Model):
            __tablename__ = "school"
            id = Column(Integer, primary_key=True)
            name = Column(String(255), nullable=False)

        class Student(Model):
            __tablename__ = "student"
            id = Column(Integer, primary_key=True)
            full_name = Column(String(255), nullable=False, unique=True)
            dob = Column(Date(), nullable=True)
            current_school_id = Column(Integer, ForeignKey(School.id),
                nullable=False)

            current_school = relationship(School, backref=backref('students'))
            courses = relationship("Course", secondary=student_course,
                backref=backref("students", lazy='dynamic'))

        self.School = School
        self.Student = Student

        engine = create_engine('sqlite:///:memory:', echo=False)
        Session = sessionmaker(bind=engine)
        self.metadata = Model.metadata
        self.metadata.create_all(bind=engine)
        self.sess = Session()

    def test_nullable_field(self):
        student_form = model_form(self.Student, self.sess)()
        self.assertTrue(issubclass(Optional,
            student_form._fields['dob'].validators[0].__class__))

    def test_required_field(self):
        student_form = model_form(self.Student, self.sess)()
        self.assertTrue(issubclass(Required,
            student_form._fields['full_name'].validators[0].__class__))

    def test_unique_field(self):
        student_form = model_form(self.Student, self.sess)()
        self.assertTrue(issubclass(Unique,
            student_form._fields['full_name'].validators[1].__class__))

    def test_include_pk(self):
        form_class = model_form(self.Student, self.sess, exclude_pk=False)
        student_form = form_class()
        self.assertIn('id', student_form._fields)

    def test_exclude_pk(self):
        form_class = model_form(self.Student, self.sess, exclude_pk=True)
        student_form = form_class()
        self.assertNotIn('id', student_form._fields)

    def test_exclude_fk(self):
        student_form = model_form(self.Student, self.sess)()
        self.assertNotIn('current_school_id', student_form._fields)

    def test_include_fk(self):
        student_form = model_form(self.Student, self.sess, exclude_fk=False)()
        self.assertIn('current_school_id', student_form._fields)

    def test_convert_many_to_one(self):
        student_form = model_form(self.Student, self.sess)()
        self.assertTrue(issubclass(QuerySelectField,
            student_form._fields['current_school'].__class__))

    def test_convert_one_to_many(self):
        school_form = model_form(self.School, self.sess)()
        self.assertTrue(issubclass(QuerySelectMultipleField,
            school_form._fields['students'].__class__))

    def test_convert_many_to_many(self):
        student_form = model_form(self.Student, self.sess)()
        self.assertTrue(issubclass(QuerySelectMultipleField,
            student_form._fields['courses'].__class__))


class UniqueValidatorTest(TestCase):
    def setUp(self):
        Model = declarative_base()

        class User(Model):
            __tablename__ = "user"
            id = Column(Integer, primary_key=True)
            username = Column(String(255), nullable=False, unique=True)

        engine = create_engine('sqlite:///:memory:', echo=False)
        Session = sessionmaker(bind=engine)
        self.metadata = Model.metadata
        self.metadata.create_all(bind=engine)
        self.sess = Session()

        self.sess.add(User(username='batman'))
        self.sess.commit()

        class UserForm(Form):
            username = TextField('Username', [
                Length(min=4, max=25),
                Unique(lambda: self.sess, User, User.username)
            ])

        self.UserForm = UserForm

    def test_validate(self):
        user_form = self.UserForm(DummyPostData(username=[u'spiderman']))
        self.assertTrue(user_form.validate())

    def test_wrong(self):
        user_form = self.UserForm(DummyPostData(username=[u'batman']))
        self.assertFalse(user_form.validate())


if __name__ == '__main__':
    from unittest import main
    main()<|MERGE_RESOLUTION|>--- conflicted
+++ resolved
@@ -1,4 +1,5 @@
 #!/usr/bin/env python
+from __future__ import unicode_literals
 
 from sqlalchemy import create_engine, ForeignKey
 from sqlalchemy.schema import MetaData, Table, Column
@@ -10,15 +11,11 @@
 
 from wtforms.ext.sqlalchemy.fields import QuerySelectField, QuerySelectMultipleField
 from wtforms.form import Form
-<<<<<<< HEAD
 from wtforms.fields import TextField
 from wtforms.ext.sqlalchemy.orm import model_form
 from wtforms.validators import Optional, Required, Length
 from wtforms.ext.sqlalchemy.validators import Unique
 
-=======
-from wtforms.validators import u, unicode
->>>>>>> ef16c6a7
 
 class LazySelect(object):
     def __call__(self, field, **kwargs):
@@ -30,7 +27,7 @@
 
 class Base(object):
     def __init__(self, **kwargs):
-        for k, v in kwargs.items():
+        for k, v in kwargs.iteritems():
             setattr(self, k, v)
 
 class TestBase(TestCase):
@@ -86,7 +83,7 @@
         form.a.query = sess.query(self.Test)
         self.assertTrue(form.a.data is not None)
         self.assertEqual(form.a.data.id, 1)
-        self.assertEqual(form.a(), [(u('1'), 'apple', True), (u('2'), 'banana', False)])
+        self.assertEqual(form.a(), [('1', 'apple', True), ('2', 'banana', False)])
         self.assertTrue(form.validate())
 
     def test_with_query_factory(self):
@@ -99,25 +96,25 @@
 
         form = F()
         self.assertEqual(form.a.data, None)
-        self.assertEqual(form.a(), [(u('1'), 'apple', False), (u('2'), 'banana', False)])
+        self.assertEqual(form.a(), [('1', 'apple', False), ('2', 'banana', False)])
         self.assertEqual(form.b.data, None)
-        self.assertEqual(form.b(), [(u('__None'), '', True), (u('hello1'), 'apple', False), (u('hello2'), 'banana', False)])
+        self.assertEqual(form.b(), [('__None', '', True), ('hello1', 'apple', False), ('hello2', 'banana', False)])
         self.assertTrue(not form.validate())
 
-        form = F(DummyPostData(a=[u('1')], b=[u('hello2')]))
+        form = F(DummyPostData(a=['1'], b=['hello2']))
         self.assertEqual(form.a.data.id, 1)
-        self.assertEqual(form.a(), [(u('1'), 'apple', True), (u('2'), 'banana', False)])
+        self.assertEqual(form.a(), [('1', 'apple', True), ('2', 'banana', False)])
         self.assertEqual(form.b.data.baz, 'banana')
-        self.assertEqual(form.b(), [(u('__None'), '', False), (u('hello1'), 'apple', False), (u('hello2'), 'banana', True)])
+        self.assertEqual(form.b(), [('__None', '', False), ('hello1', 'apple', False), ('hello2', 'banana', True)])
         self.assertTrue(form.validate())
 
         # Make sure the query iQuerySelectMultipleFields cached
         sess.add(self.Test(id=3, name='meh'))
         sess.flush()
         sess.commit()
-        self.assertEqual(form.a(), [(u('1'), 'apple', True), (u('2'), 'banana', False)])
+        self.assertEqual(form.a(), [('1', 'apple', True), ('2', 'banana', False)])
         form.a._object_list = None
-        self.assertEqual(form.a(), [(u('1'), 'apple', True), (u('2'), 'banana', False), (u('3'), 'meh', False)])
+        self.assertEqual(form.a(), [('1', 'apple', True), ('2', 'banana', False), ('3', 'meh', False)])
 
 
 class QuerySelectMultipleFieldTest(TestBase):
@@ -140,14 +137,14 @@
         form = self.F(DummyPostData(a=['1']))
         form.a.query = self.sess.query(self.Test)
         self.assertEqual([1], [v.id for v in form.a.data])
-        self.assertEqual(form.a(), [(u('1'), 'apple', True), (u('2'), 'banana', False)])
+        self.assertEqual(form.a(), [('1', 'apple', True), ('2', 'banana', False)])
         self.assertTrue(form.validate())
 
     def test_multiple_values_without_query_factory(self):
         form = self.F(DummyPostData(a=['1', '2']))
         form.a.query = self.sess.query(self.Test)
         self.assertEqual([1, 2], [v.id for v in form.a.data])
-        self.assertEqual(form.a(), [(u('1'), 'apple', True), (u('2'), 'banana', True)])
+        self.assertEqual(form.a(), [('1', 'apple', True), ('2', 'banana', True)])
         self.assertTrue(form.validate())
 
         form = self.F(DummyPostData(a=['1', '3']))
@@ -162,7 +159,7 @@
                 widget=LazySelect(), query_factory=lambda: self.sess.query(self.Test))
         form = F()
         self.assertEqual([v.id for v in form.a.data], [2])
-        self.assertEqual(form.a(), [(u('1'), 'apple', False), (u('2'), 'banana', True)])
+        self.assertEqual(form.a(), [(u'1', 'apple', False), (u'2', 'banana', True)])
         self.assertTrue(form.validate())
 
 
